use std::rc::Rc;
use std::sync::Arc;
use std::sync::Mutex;

use specs::host_function::HostPlugin;
use specs::host_function::Signature;
use specs::types::ValueType;
use wasmi::RuntimeArgs;

use crate::runtime::host::host_env::HostEnv;
use crate::runtime::host::ForeignContext;

use super::Op;

<<<<<<< HEAD
pub struct Context {
    pub inputs: Vec<u64>,
    pub outputs: Rc<RefCell<Vec<u64>>>,
}

impl Context {
    pub fn new(context_input: Vec<u64>, context_output: Rc<RefCell<Vec<u64>>>) -> Self {
=======
struct Context {
    inputs: Vec<u64>,
    outputs: Arc<Mutex<Vec<u64>>>,
}

impl Context {
    fn new(context_input: Vec<u64>, context_output: Arc<Mutex<Vec<u64>>>) -> Self {
>>>>>>> 32cb2ac2
        let mut inputs = context_input.clone();
        inputs.reverse();

        Context {
            inputs,
            outputs: context_output,
        }
    }

<<<<<<< HEAD
    pub fn write_context(&mut self, value: u64) {
        self.outputs.borrow_mut().push(value)
=======
    fn push_output(&mut self, value: u64) {
        self.outputs.lock().unwrap().push(value)
>>>>>>> 32cb2ac2
    }

    pub fn read_context(&mut self) -> u64 {
        self.inputs
            .pop()
            .expect("Failed to pop value from context_in array, please check you inputs")
    }
}

impl ForeignContext for Context {}

pub fn register_context_foreign(
    env: &mut HostEnv,
    context_input: Vec<u64>,
    context_output: Arc<Mutex<Vec<u64>>>,
) {
    env.internal_env.register_plugin(
        HostPlugin::Context,
        Box::new(Context::new(context_input, context_output)),
    );

    env.internal_env.register_function(
        "wasm_read_context",
        Signature {
            params: vec![],
            return_type: Some(ValueType::I64),
        },
        HostPlugin::Context,
        Op::ReadContext as usize,
        Rc::new(|context: &mut dyn ForeignContext, _args: RuntimeArgs| {
            let context = context.downcast_mut::<Context>().unwrap();

            Some(wasmi::RuntimeValue::I64(context.read_context() as i64))
        }),
    );

    env.internal_env.register_function(
        "wasm_write_context",
        Signature {
            params: vec![ValueType::I64],
            return_type: None,
        },
        HostPlugin::Context,
        Op::WriteContext as usize,
        Rc::new(|context: &mut dyn ForeignContext, args: RuntimeArgs| {
            let context = context.downcast_mut::<Context>().unwrap();

            let value: i64 = args.nth(0);
            context.write_context(value as u64);

            None
        }),
    );
}<|MERGE_RESOLUTION|>--- conflicted
+++ resolved
@@ -12,15 +12,6 @@
 
 use super::Op;
 
-<<<<<<< HEAD
-pub struct Context {
-    pub inputs: Vec<u64>,
-    pub outputs: Rc<RefCell<Vec<u64>>>,
-}
-
-impl Context {
-    pub fn new(context_input: Vec<u64>, context_output: Rc<RefCell<Vec<u64>>>) -> Self {
-=======
 struct Context {
     inputs: Vec<u64>,
     outputs: Arc<Mutex<Vec<u64>>>,
@@ -28,7 +19,6 @@
 
 impl Context {
     fn new(context_input: Vec<u64>, context_output: Arc<Mutex<Vec<u64>>>) -> Self {
->>>>>>> 32cb2ac2
         let mut inputs = context_input.clone();
         inputs.reverse();
 
@@ -38,13 +28,8 @@
         }
     }
 
-<<<<<<< HEAD
     pub fn write_context(&mut self, value: u64) {
-        self.outputs.borrow_mut().push(value)
-=======
-    fn push_output(&mut self, value: u64) {
         self.outputs.lock().unwrap().push(value)
->>>>>>> 32cb2ac2
     }
 
     pub fn read_context(&mut self) -> u64 {
