--- conflicted
+++ resolved
@@ -151,13 +151,8 @@
         Ok(keygen_vk(&params, &circuit).unwrap())
     }
 
-<<<<<<< HEAD
     pub fn checksum(&self, params: &Params<E::G1Affine>, envconfig: EnvBuilder::HostConfig) -> Result<Vec<E::G1Affine>> {
         let (env, _) = EnvBuilder::create_env_without_value(envconfig);
-=======
-    pub fn checksum(&self, params: &Params<E::G1Affine>) -> Result<Vec<E::G1Affine>> {
-        let (env, _) = EnvBuilder::create_env_without_value();
->>>>>>> bca70cc1
         let compiled = self.compile(&env, true)?;
 
         let table_with_params = CompilationTableWithParams {
@@ -173,18 +168,11 @@
     pub fn run(
         &self,
         arg: T,
-<<<<<<< HEAD
         config: EnvBuilder::HostConfig,
         dryrun: bool,
         write_to_file: bool,
     ) -> Result<ExecutionResult<RuntimeValue>> {
         let (mut env, wasm_runtime_io) = EnvBuilder::create_env(arg, config);
-=======
-        dryrun: bool,
-        write_to_file: bool,
-    ) -> Result<ExecutionResult<RuntimeValue>> {
-        let (mut env, wasm_runtime_io) = EnvBuilder::create_env(arg);
->>>>>>> bca70cc1
         let compiled_module = self.compile(&env, dryrun)?;
 
         let result = compiled_module.run(&mut env, dryrun, wasm_runtime_io)?;
@@ -205,11 +193,7 @@
         arg: T,
         config: EnvBuilder::HostConfig
     ) -> Result<(TestCircuit<E::Scalar>, Vec<E::Scalar>, Vec<u64>)> {
-<<<<<<< HEAD
         let execution_result = self.run(arg, config, false, true)?;
-=======
-        let execution_result = self.run(arg, false, true)?;
->>>>>>> bca70cc1
         let instance: Vec<E::Scalar> = execution_result
             .public_inputs_and_outputs
             .clone()
