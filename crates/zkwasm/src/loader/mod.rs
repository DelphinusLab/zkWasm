use anyhow::Result;
use halo2_proofs::arithmetic::MultiMillerLoop;
use halo2_proofs::dev::MockProver;
use halo2_proofs::plonk::keygen_vk;
use halo2_proofs::plonk::verify_proof;
use halo2_proofs::plonk::SingleVerifier;
use halo2_proofs::plonk::VerifyingKey;
use halo2_proofs::poly::commitment::Params;
use halo2_proofs::poly::commitment::ParamsVerifier;
use log::warn;
use std::marker::PhantomData;

use halo2aggregator_s::circuits::utils::load_or_create_proof;
use halo2aggregator_s::circuits::utils::TranscriptHash;
use halo2aggregator_s::transcript::poseidon::PoseidonRead;

use specs::ExecutionTable;
use specs::Tables;
use wasmi::tracer::Tracer;
use wasmi::ImportsBuilder;
use wasmi::NotStartedModuleRef;
use wasmi::RuntimeValue;

use crate::checksum::CompilationTableWithParams;
use crate::checksum::ImageCheckSum;
use crate::circuits::config::init_zkwasm_runtime;
use crate::circuits::config::set_zkwasm_k;
use crate::circuits::ZkWasmCircuit;
use crate::circuits::ZkWasmCircuitBuilder;
use crate::loader::err::Error;
use crate::loader::err::PreCheckErr;
use crate::profile::Profiler;
use crate::runtime::host::host_env::HostEnv;
use crate::runtime::host::HostEnvBuilder;
use crate::runtime::wasmi_interpreter::Execution;
use crate::runtime::CompiledImage;
use crate::runtime::ExecutionResult;
use crate::runtime::WasmInterpreter;
use anyhow::anyhow;

mod err;

const ENTRY: &str = "zkmain";

pub struct ExecutionReturn {
    pub context_output: Vec<u64>,
}

pub struct ZkWasmLoader<E: MultiMillerLoop, Arg, EnvBuilder: HostEnvBuilder<Arg = Arg>> {
    k: u32,
    module: wasmi::Module,
    phantom_functions: Vec<String>,
    _mark: PhantomData<(Arg, EnvBuilder, E)>,
}

impl<E: MultiMillerLoop, T, EnvBuilder: HostEnvBuilder<Arg = T>> ZkWasmLoader<E, T, EnvBuilder> {
    fn precheck(&self) -> Result<()> {
        fn check_zkmain_exists(module: &wasmi::Module) -> Result<()> {
            use parity_wasm::elements::Internal;

            let export = module.module().export_section().unwrap();

            if let Some(entry) = export
                .entries()
                .iter()
                .find(|entry| entry.field() == "zkmain")
            {
                match entry.internal() {
                    Internal::Function(_fid) => Ok(()),
                    _ => Err(anyhow!(Error::PreCheck(PreCheckErr::ZkmainIsNotFunction))),
                }
            } else {
                Err(anyhow!(Error::PreCheck(PreCheckErr::ZkmainNotExists)))
            }
        }

        check_zkmain_exists(&self.module)?;
        // TODO: check the signature of zkmain function.
        // TODO: check the relation between maximal pages and K.
        // TODO: check the instructions of phantom functions.
        // TODO: check phantom functions exists.
        // TODO: check if instructions are supported.

        Ok(())
    }

    pub fn compile(
        &self,
        env: &HostEnv,
        dryrun: bool,
    ) -> Result<CompiledImage<NotStartedModuleRef<'_>, Tracer>> {
        let imports = ImportsBuilder::new().with_resolver("env", env);

        WasmInterpreter::compile(
            &self.module,
            &imports,
            &env.function_description_table(),
            ENTRY,
            dryrun,
            &self.phantom_functions,
        )
    }

    fn circuit_without_witness(
        &self,
        envconfig: EnvBuilder::HostConfig,
<<<<<<< HEAD
    ) -> Result<TestCircuit<E::Scalar>> {
=======
    ) -> Result<ZkWasmCircuit<E::Scalar>> {
>>>>>>> ffca382c
        let (env, wasm_runtime_io) = EnvBuilder::create_env_without_value(envconfig);

        let compiled_module = self.compile(&env, false)?;

        let builder = ZkWasmCircuitBuilder {
            tables: Tables {
                compilation_tables: compiled_module.tables,
                execution_tables: ExecutionTable::default(),
            },
            public_inputs_and_outputs: wasm_runtime_io.public_inputs_and_outputs.borrow().clone(),
        };

        Ok(builder.build_circuit::<E::Scalar>())
    }

    /// Create a ZkWasm Loader
    /// Arguments:
    /// - k: the size of circuit
    /// - image: wasm binary
    /// - phantom_functions: regular expressions of phantom function
    pub fn new(k: u32, image: Vec<u8>, phantom_functions: Vec<String>) -> Result<Self> {
        set_zkwasm_k(k);

        let mut module = wasmi::Module::from_buffer(&image)?;
        if let Ok(parity_module) = module.module().clone().parse_names() {
            module.module = parity_module;
        } else {
            warn!("Failed to parse name section of the wasm binary.");
        }

        let loader = Self {
            k,
            module,
            phantom_functions,
            _mark: PhantomData,
        };

        loader.precheck()?;
        loader.init_env()?;

        Ok(loader)
    }

    pub fn create_vkey(
        &self,
        params: &Params<E::G1Affine>,
        envconfig: EnvBuilder::HostConfig,
    ) -> Result<VerifyingKey<E::G1Affine>> {
        let circuit = self.circuit_without_witness(envconfig)?;

        Ok(keygen_vk(&params, &circuit).unwrap())
    }

    pub fn checksum(
        &self,
        params: &Params<E::G1Affine>,
        envconfig: EnvBuilder::HostConfig,
    ) -> Result<Vec<E::G1Affine>> {
        let (env, _) = EnvBuilder::create_env_without_value(envconfig);
<<<<<<< HEAD
        let compiled = self.compile(&env, false)?;
=======
        let compiled = self.compile(&env, true)?;
>>>>>>> ffca382c

        let table_with_params = CompilationTableWithParams {
            table: &compiled.tables,
            params,
        };

        Ok(table_with_params.checksum())
    }
}

impl<E: MultiMillerLoop, T, EnvBuilder: HostEnvBuilder<Arg = T>> ZkWasmLoader<E, T, EnvBuilder> {
    pub fn run(
        &self,
        arg: T,
        config: EnvBuilder::HostConfig,
        dryrun: bool,
        write_to_file: bool,
    ) -> Result<ExecutionResult<RuntimeValue>> {
        let (env, wasm_runtime_io) = EnvBuilder::create_env(arg, config);
        let compiled_module = self.compile(&env, dryrun)?;
        let result = compiled_module.run(env, dryrun, wasm_runtime_io)?;
        if !dryrun {
            result.tables.profile_tables();

            if write_to_file {
                result.tables.write_json(None);
            }
        }

        Ok(result)
    }

    pub fn circuit_with_witness(
        &self,
        execution_result: ExecutionResult<RuntimeValue>,
<<<<<<< HEAD
    ) -> Result<(TestCircuit<E::Scalar>, Vec<E::Scalar>)> {
=======
    ) -> Result<(ZkWasmCircuit<E::Scalar>, Vec<E::Scalar>)> {
>>>>>>> ffca382c
        //let execution_result = self.run(arg, config, false, true)?;
        let instance: Vec<E::Scalar> = execution_result
            .public_inputs_and_outputs
            .clone()
            .iter()
            .map(|v| (*v).into())
            .collect();

        let builder = ZkWasmCircuitBuilder {
            tables: execution_result.tables,
            public_inputs_and_outputs: execution_result.public_inputs_and_outputs.clone(),
        };

        Ok((builder.build_circuit(), instance))
    }

    pub fn mock_test(
        &self,
        circuit: &ZkWasmCircuit<E::Scalar>,
        instances: &Vec<E::Scalar>,
    ) -> Result<()> {
        let prover = MockProver::run(self.k, circuit, vec![instances.clone()])?;
        assert_eq!(prover.verify(), Ok(()));

        Ok(())
    }

    pub fn create_proof(
        &self,
        params: &Params<E::G1Affine>,
        vkey: VerifyingKey<E::G1Affine>,
        circuit: ZkWasmCircuit<E::Scalar>,
        instances: &Vec<E::Scalar>,
    ) -> Result<Vec<u8>> {
        Ok(load_or_create_proof::<E, _>(
            &params,
            vkey,
            circuit,
            &[instances],
            None,
            TranscriptHash::Poseidon,
            false,
        ))
    }

    pub fn init_env(&self) -> Result<()> {
        init_zkwasm_runtime(self.k);

        Ok(())
    }

    pub fn verify_proof(
        &self,
        params: &Params<E::G1Affine>,
        vkey: VerifyingKey<E::G1Affine>,
        instances: Vec<E::Scalar>,
        proof: Vec<u8>,
        #[cfg(feature = "uniform-circuit")] config: EnvBuilder::HostConfig,
    ) -> Result<()> {
        let params_verifier: ParamsVerifier<E> = params.verifier(instances.len()).unwrap();
        let strategy = SingleVerifier::new(&params_verifier);

        verify_proof(
            &params_verifier,
            &vkey,
            strategy,
            &[&[&instances]],
            &mut PoseidonRead::init(&proof[..]),
        )
        .unwrap();

        #[cfg(feature = "uniform-circuit")]
        {
            use crate::circuits::image_table::IMAGE_COL_NAME;
            use halo2_proofs::plonk::get_advice_commitments_from_transcript;

            let img_col_idx = vkey
                .cs
                .named_advices
                .iter()
                .find(|(k, _)| k == IMAGE_COL_NAME)
                .unwrap()
                .1;
            let img_col_commitment: Vec<E::G1Affine> =
                get_advice_commitments_from_transcript::<E, _, _>(
                    &vkey,
                    &mut PoseidonRead::init(&proof[..]),
                )
                .unwrap();
            let checksum = self.checksum(params, config)?;

            assert!(vec![img_col_commitment[img_col_idx as usize]] == checksum)
        }

        Ok(())
    }
}

#[cfg(test)]
mod tests {
    use ark_std::end_timer;
    use ark_std::start_timer;
    use halo2_proofs::pairing::bn256::Bn256;
    use halo2_proofs::pairing::bn256::Fr;
    use halo2_proofs::pairing::bn256::G1Affine;
    use halo2_proofs::poly::commitment::Params;
    use std::fs::File;
    use std::io::Cursor;
    use std::io::Read;
    use std::path::PathBuf;

    use crate::circuits::ZkWasmCircuit;
    use crate::runtime::host::default_env::DefaultHostEnvBuilder;
    use crate::runtime::host::default_env::ExecutionArg;

    use super::ZkWasmLoader;

    impl ZkWasmLoader<Bn256, ExecutionArg, DefaultHostEnvBuilder> {
        pub(crate) fn bench_test(&self, circuit: ZkWasmCircuit<Fr>, instances: Vec<Fr>) {
            fn prepare_param(k: u32) -> Params<G1Affine> {
                let path = PathBuf::from(format!("test_param.{}.data", k));

                if path.exists() {
                    let mut fd = File::open(path.as_path()).unwrap();
                    let mut buf = vec![];

                    fd.read_to_end(&mut buf).unwrap();
                    Params::<G1Affine>::read(Cursor::new(buf)).unwrap()
                } else {
                    // Initialize the polynomial commitment parameters
                    let timer = start_timer!(|| format!("build params with K = {}", k));
                    let params: Params<G1Affine> = Params::<G1Affine>::unsafe_setup::<Bn256>(k);
                    end_timer!(timer);

                    let mut fd = File::create(path.as_path()).unwrap();
                    params.write(&mut fd).unwrap();

                    params
                }
            }

            let params = prepare_param(self.k);
            let vkey = self.create_vkey(&params, ()).unwrap();

            let proof = self
                .create_proof(&params, vkey.clone(), circuit, &instances)
                .unwrap();
            self.verify_proof(&params, vkey, instances, proof).unwrap();
        }
    }
}<|MERGE_RESOLUTION|>--- conflicted
+++ resolved
@@ -104,11 +104,7 @@
     fn circuit_without_witness(
         &self,
         envconfig: EnvBuilder::HostConfig,
-<<<<<<< HEAD
-    ) -> Result<TestCircuit<E::Scalar>> {
-=======
     ) -> Result<ZkWasmCircuit<E::Scalar>> {
->>>>>>> ffca382c
         let (env, wasm_runtime_io) = EnvBuilder::create_env_without_value(envconfig);
 
         let compiled_module = self.compile(&env, false)?;
@@ -168,12 +164,7 @@
         envconfig: EnvBuilder::HostConfig,
     ) -> Result<Vec<E::G1Affine>> {
         let (env, _) = EnvBuilder::create_env_without_value(envconfig);
-<<<<<<< HEAD
         let compiled = self.compile(&env, false)?;
-=======
-        let compiled = self.compile(&env, true)?;
->>>>>>> ffca382c
-
         let table_with_params = CompilationTableWithParams {
             table: &compiled.tables,
             params,
@@ -208,11 +199,7 @@
     pub fn circuit_with_witness(
         &self,
         execution_result: ExecutionResult<RuntimeValue>,
-<<<<<<< HEAD
-    ) -> Result<(TestCircuit<E::Scalar>, Vec<E::Scalar>)> {
-=======
     ) -> Result<(ZkWasmCircuit<E::Scalar>, Vec<E::Scalar>)> {
->>>>>>> ffca382c
         //let execution_result = self.run(arg, config, false, true)?;
         let instance: Vec<E::Scalar> = execution_result
             .public_inputs_and_outputs
