--- conflicted
+++ resolved
@@ -90,13 +90,8 @@
     }
 }
 
-<<<<<<< HEAD
-impl Default for StandardHostEnvBuilder {
-    fn default() -> Self {
-=======
 impl StandardHostEnvBuilder {
     pub fn new(k: u32) -> Self {
->>>>>>> c41679f6
         Self {
             k,
             ops: vec![
@@ -116,23 +111,6 @@
     ops: HashMap<usize, (usize, usize)>,
 }
 
-<<<<<<< HEAD
-fn get_group_size(optype: &OpType) -> usize {
-    match optype {
-        OpType::MERKLE => 1 + 4 + 4 + 4, // address + set_root + get/set + get_root
-        OpType::JUBJUBSUM => 1 + 4 + 8 + 8, // new + scalar + point + result point
-        OpType::POSEIDONHASH => 1 + 4 * 8 + 4, // new + push + result
-        _ => unreachable!(),
-    }
-}
-
-fn get_max_bound(optype: &OpType, k: usize) -> usize {
-    match optype {
-        OpType::MERKLE => MerkleChip::<Fr, MERKLE_TREE_HEIGHT>::max_rounds(k as usize),
-        OpType::JUBJUBSUM => AltJubChip::<Fr>::max_rounds(k as usize),
-        OpType::POSEIDONHASH => PoseidonChip::max_rounds(k as usize),
-        _ => unreachable!(),
-=======
 trait OpTypeFlushHelper {
     fn get_group_size(&self) -> usize;
     fn get_max_bound(&self, k: usize) -> usize;
@@ -155,7 +133,6 @@
             OpType::POSEIDONHASH => PoseidonChip::max_rounds(k),
             _ => unreachable!(),
         }
->>>>>>> c41679f6
     }
 }
 
@@ -165,32 +142,19 @@
             Event::HostCall(op) => {
                 let op_type = ForeignInst::from_usize(op).unwrap().get_optype();
                 if let Some(optype) = op_type {
-<<<<<<< HEAD
-                    let (count, total) = self.ops.entry(optype.clone() as usize).or_insert((0, 0));
-                    let group_size = get_group_size(&optype);
-=======
                     // cargo clippy false positive
                     #[allow(clippy::redundant_clone)]
                     let (count, total) = self.ops.entry(optype.clone() as usize).or_insert((0, 0));
->>>>>>> c41679f6
 
                     *count += 1;
 
                     if *count == 1 {
                         Command::Start(optype as usize)
-<<<<<<< HEAD
-                    } else if *count == group_size {
-                        *total += 1;
-                        *count = 0;
-
-                        if *total >= get_max_bound(&optype, self.k as usize) {
-=======
                     } else if *count == optype.get_group_size() {
                         *total += 1;
                         *count = 0;
 
                         if *total >= optype.get_max_bound(self.k as usize) {
->>>>>>> c41679f6
                             Command::CommitAndAbort(optype as usize)
                         } else {
                             Command::Commit(optype as usize)
@@ -249,15 +213,9 @@
         env
     }
 
-<<<<<<< HEAD
-    fn create_flush_strategy(&self, k: u32) -> Box<dyn FlushStrategy> {
-        Box::new(StandardHostEnvFlushStrategy {
-            k,
-=======
     fn create_flush_strategy(&self) -> Box<dyn FlushStrategy> {
         Box::new(StandardHostEnvFlushStrategy {
             k: self.k,
->>>>>>> c41679f6
             ops: HashMap::new(),
         })
     }
