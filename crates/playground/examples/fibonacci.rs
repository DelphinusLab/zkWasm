--- conflicted
+++ resolved
@@ -30,11 +30,7 @@
     );
     let mut monitor = TableMonitor::new(
         K,
-<<<<<<< HEAD
-        DefaultHostEnvBuilder.create_flush_strategy(),
-=======
         env_builder.create_flush_strategy(),
->>>>>>> c41679f6
         &vec![],
         TraceBackend::Memory,
         &env,
