use anyhow::Result;
use delphinus_zkwasm::circuits::config::MIN_K;
use delphinus_zkwasm::loader::slice::Slices;
use delphinus_zkwasm::loader::TraceBackend;
use delphinus_zkwasm::loader::ZkWasmLoader;
use delphinus_zkwasm::runtime::host::default_env::DefaultHostEnvBuilder;
use delphinus_zkwasm::runtime::host::default_env::ExecutionArg;
use delphinus_zkwasm::runtime::host::HostEnvBuilder;
use delphinus_zkwasm::runtime::monitor::table_monitor::TableMonitor;
use pairing_bn256::bn256::Fr;
use std::cell::RefCell;
use std::collections::HashMap;
use std::rc::Rc;

const K: u32 = MIN_K;

fn main() -> Result<()> {
    let wasm = std::fs::read("wasm/binary_search.wasm")?;
    let module = ZkWasmLoader::parse_module(&wasm)?;
    let env_builder = DefaultHostEnvBuilder::new(K);

    let env = env_builder.create_env(ExecutionArg {
        public_inputs: vec![0],
        private_inputs: vec![],
        context_inputs: vec![],
        indexed_witness: Rc::new(RefCell::new(HashMap::default())),
        tree_db: None,
    });
    let mut monitor = TableMonitor::new(
        K,
        env_builder.create_flush_strategy(),
        &vec![],
        TraceBackend::Memory,
        &env,
    );
<<<<<<< HEAD
    let mut monitor = TableMonitor::new(
        K,
        DefaultHostEnvBuilder.create_flush_strategy(),
        &vec![],
        TraceBackend::Memory,
        &env,
    );
=======
>>>>>>> c41679f6
    let loader = ZkWasmLoader::new(K, env)?;

    let runner = loader.compile(&module, &mut monitor)?;
    let result = loader.run(runner, &mut monitor)?;
    let instances = result.public_inputs_and_outputs::<Fr>();

    let slices = Slices::new(K, monitor.into_tables(), None)?;
    slices.mock_test_all(instances)?;

    Ok(())
}<|MERGE_RESOLUTION|>--- conflicted
+++ resolved
@@ -33,16 +33,6 @@
         TraceBackend::Memory,
         &env,
     );
-<<<<<<< HEAD
-    let mut monitor = TableMonitor::new(
-        K,
-        DefaultHostEnvBuilder.create_flush_strategy(),
-        &vec![],
-        TraceBackend::Memory,
-        &env,
-    );
-=======
->>>>>>> c41679f6
     let loader = ZkWasmLoader::new(K, env)?;
 
     let runner = loader.compile(&module, &mut monitor)?;
