--- conflicted
+++ resolved
@@ -33,11 +33,7 @@
 
         let mut monitor = TableMonitor::new(
             K,
-<<<<<<< HEAD
-            DefaultHostEnvBuilder.create_flush_strategy(),
-=======
             env_builder.create_flush_strategy(),
->>>>>>> c41679f6
             &vec![],
             TraceBackend::Memory,
             &env,
@@ -68,11 +64,7 @@
 
         let mut monitor = TableMonitor::new(
             K,
-<<<<<<< HEAD
-            DefaultHostEnvBuilder.create_flush_strategy(),
-=======
             env_builder.create_flush_strategy(),
->>>>>>> c41679f6
             &vec![],
             TraceBackend::Memory,
             &env,
