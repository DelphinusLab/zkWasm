--- conflicted
+++ resolved
@@ -153,15 +153,10 @@
                 let context_in: Vec<u64> = Self::parse_context_in_arg(&sub_matches);
                 let context_out_path: Option<PathBuf> =
                     Self::parse_context_out_path_arg(&sub_matches);
-<<<<<<< HEAD
-
-=======
->>>>>>> bca70cc1
                 assert!(public_inputs.len() <= Self::MAX_PUBLIC_INPUT_SIZE);
 
                 let context_output = Arc::new(Mutex::new(vec![]));
 
-<<<<<<< HEAD
                 match host_mode.as_str() {
                     "default" => {
                         exec_dry_run::<ExecutionArg, DefaultHostEnvBuilder>(
@@ -172,7 +167,7 @@
                                 public_inputs,
                                 private_inputs,
                                 context_inputs: context_in,
-                                context_outputs: Arc::new(Mutex::new(vec![])),
+                                context_outputs: context_output.clone(),
                             },
                             ()
                             )?;
@@ -186,7 +181,7 @@
                                 public_inputs,
                                 private_inputs,
                                 context_inputs: context_in,
-                                context_outputs: Arc::new(Mutex::new(vec![])),
+                                context_outputs: context_output.clone(),
                                 tree_db: None,
                             },
                             HostEnvConfig::default()
@@ -195,22 +190,6 @@
                 };
 
                 write_context_output(&context_output.lock().unwrap(), context_out_path)?;
-=======
-                exec_dry_run::<ExecutionArg, DefaultHostEnvBuilder>(
-                    zkwasm_k,
-                    wasm_binary,
-                    phantom_functions,
-                    ExecutionArg {
-                        public_inputs,
-                        private_inputs,
-                        context_inputs: context_in,
-                        context_outputs: context_output.clone(),
-                    },
-                )?;
-
-                write_context_output(&context_output.lock().unwrap(), context_out_path)?;
-
->>>>>>> bca70cc1
                 Ok(())
             }
 
