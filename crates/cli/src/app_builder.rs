use anyhow::Result;
use clap::App;
use clap::AppSettings;
use delphinus_host::ExecutionArg as StandardArg;
use delphinus_host::StandardHostEnvBuilder as StandardEnvBuilder;
use delphinus_zkwasm::circuits::config::MIN_K;
use delphinus_zkwasm::runtime::host::default_env::DefaultHostEnvBuilder;
use delphinus_zkwasm::runtime::host::default_env::ExecutionArg;
use delphinus_host::HostEnvConfig;

use log::info;
use std::fs;
use std::io::Write;
use std::path::PathBuf;
use std::sync::Arc;
use std::sync::Mutex;

use crate::exec::exec_dry_run;

use super::command::CommandBuilder;
use super::exec::exec_create_proof;
use super::exec::exec_image_checksum;
use super::exec::exec_setup;
use super::exec::exec_verify_proof;

fn load_or_generate_output_path(wasm_md5: &String, path: Option<&PathBuf>) -> PathBuf {
    if let Some(path) = path {
        path.clone()
    } else {
        info!("Output path is not provided, set to {}", wasm_md5);

        PathBuf::from(wasm_md5)
    }
}

pub fn write_context_output(
    context_output: &Vec<u64>,
    context_out_path: Option<PathBuf>,
) -> Result<()> {
    if let Some(path) = context_out_path {
        let mut fd = fs::File::create(path.as_path())?;
        fd.write_all("0x".as_bytes())?;

        for value in context_output {
            let bytes = value.to_le_bytes();
            let s = hex::encode(bytes);
            fd.write_all(&s.as_bytes())?;
        }

        fd.write_all(":bytes-packed".as_bytes())?;
    }

    Ok(())
}

pub trait AppBuilder: CommandBuilder {
    const NAME: &'static str;
    const VERSION: &'static str;
    const AGGREGATE_K: u32;
    const N_PROOFS: usize;
    const MAX_PUBLIC_INPUT_SIZE: usize;

    fn app_builder<'a>() -> App<'a> {
        let app = App::new(Self::NAME)
            .version(Self::VERSION)
            .setting(AppSettings::SubcommandRequired)
            .arg(Self::zkwasm_k_arg())
            .arg(Self::output_path_arg())
            .arg(Self::param_path_arg())
            .arg(Self::function_name_arg())
            .arg(Self::phantom_functions_arg())
            .arg(Self::zkwasm_file_arg())
            .arg(Self::host_mode_arg());

        let app = Self::append_setup_subcommand(app);
        let app = Self::append_dry_run_subcommand(app);
        let app = Self::append_create_single_proof_subcommand(app);
        let app = Self::append_verify_single_proof_subcommand(app);
        let app = Self::append_image_checksum_subcommand(app);

        app
    }

    fn exec(command: App) -> Result<()> {
        env_logger::init();

        let top_matches = command.get_matches();

        let zkwasm_k = Self::parse_zkwasm_k_arg(&top_matches).unwrap_or(MIN_K);

        let wasm_file_path = Self::parse_zkwasm_file_arg(&top_matches);
        let wasm_binary = fs::read(&wasm_file_path).unwrap();

        let function_name = Self::parse_function_name(&top_matches);
        assert_eq!(function_name, "zkmain");

        let md5 = format!("{:X}", md5::compute(&wasm_binary));
        let phantom_functions = Self::parse_phantom_functions(&top_matches);

        let param_dir = load_or_generate_output_path(&md5, top_matches.get_one::<PathBuf>("param"));

        let output_dir =
            load_or_generate_output_path(&md5, top_matches.get_one::<PathBuf>("output"));
        fs::create_dir_all(&output_dir)?;
        fs::create_dir_all(&param_dir)?;

        let host_mode = Self::parse_host_mode(&top_matches);

        match top_matches.subcommand() {
            Some(("setup", _)) => match host_mode.as_str() {
                "default" => exec_setup::<ExecutionArg, DefaultHostEnvBuilder>(
                    zkwasm_k,
                    Self::AGGREGATE_K,
                    Self::NAME,
                    wasm_binary,
                    phantom_functions,
<<<<<<< HEAD
=======
                    (),
>>>>>>> fa1724d8
                    &output_dir,
                    &param_dir,
                ),
                _ => exec_setup::<StandardArg, StandardEnvBuilder>(
                    zkwasm_k,
                    Self::AGGREGATE_K,
                    Self::NAME,
                    wasm_binary,
                    phantom_functions,
<<<<<<< HEAD
=======
                    HostEnvConfig::default(),
>>>>>>> fa1724d8
                    &output_dir,
                    &param_dir,
                ),
            },

            Some(("checksum", _)) => match host_mode.as_str() {
                "default" => exec_image_checksum::<ExecutionArg, DefaultHostEnvBuilder>(
                    zkwasm_k,
                    wasm_binary,
<<<<<<< HEAD
=======
                    (),
>>>>>>> fa1724d8
                    phantom_functions,
                    &output_dir,
                ),
                &_ => exec_image_checksum::<StandardArg, StandardEnvBuilder>(
                    zkwasm_k,
                    wasm_binary,
<<<<<<< HEAD
=======
                    HostEnvConfig::default(),
>>>>>>> fa1724d8
                    phantom_functions,
                    &output_dir,
                ),
            },

            Some(("dry-run", sub_matches)) => {
                let public_inputs: Vec<u64> = Self::parse_single_public_arg(&sub_matches);
                let private_inputs: Vec<u64> = Self::parse_single_private_arg(&sub_matches);
                let context_in: Vec<u64> = Self::parse_context_in_arg(&sub_matches);
                let context_out_path: Option<PathBuf> =
                    Self::parse_context_out_path_arg(&sub_matches);
                assert!(public_inputs.len() <= Self::MAX_PUBLIC_INPUT_SIZE);

                let context_output = Arc::new(Mutex::new(vec![]));

                match host_mode.as_str() {
                    "default" => {
                        exec_dry_run::<ExecutionArg, DefaultHostEnvBuilder>(
                            zkwasm_k,
                            wasm_binary,
                            phantom_functions,
                            ExecutionArg {
                                public_inputs,
                                private_inputs,
                                context_inputs: context_in,
                                context_outputs: context_output.clone(),
                            },
                            ()
                            )?;
                    },
                    _ => {
                        exec_dry_run::<StandardArg, StandardEnvBuilder>(
                            zkwasm_k,
                            wasm_binary,
                            phantom_functions,
                            StandardArg {
                                public_inputs,
                                private_inputs,
                                context_inputs: context_in,
                                context_outputs: context_output.clone(),
                                tree_db: None,
                            },
                            HostEnvConfig::default()
                            )?;
                    }
<<<<<<< HEAD
                    match host_mode.as_str() {
                        "default" => exec_dry_run_service::<ExecutionArg, DefaultHostEnvBuilder>(
                            zkwasm_k,
                            wasm_binary,
                            phantom_functions,
                            &listen,
                        ),
                        _ => exec_dry_run_service::<StandardArg, StandardEnvBuilder>(
                            zkwasm_k,
                            wasm_binary,
                            phantom_functions,
                            &listen,
                        ),
                    }
                } else {
                    assert!(public_inputs.len() <= Self::MAX_PUBLIC_INPUT_SIZE);

                    let context_output = Arc::new(Mutex::new(vec![]));

                    match host_mode.as_str() {
                        "default" => {
                            exec_dry_run::<ExecutionArg, DefaultHostEnvBuilder>(
                                zkwasm_k,
                                wasm_binary,
                                phantom_functions,
                                ExecutionArg {
                                    public_inputs,
                                    private_inputs,
                                    context_inputs: context_in,
                                    context_outputs: Arc::new(Mutex::new(vec![])),
                                },
                            )?;
                        }
                        _ => {
                            exec_dry_run::<StandardArg, StandardEnvBuilder>(
                                zkwasm_k,
                                wasm_binary,
                                phantom_functions,
                                StandardArg {
                                    public_inputs,
                                    private_inputs,
                                    context_inputs: context_in,
                                    context_outputs: Arc::new(Mutex::new(vec![])),
                                    tree_db: None,
                                },
                            )?;
                        }
                    };

                    write_context_output(&context_output.lock().unwrap(), context_out_path)?;

                    Ok(())
                }
=======
                };

                write_context_output(&context_output.lock().unwrap(), context_out_path)?;
                Ok(())
>>>>>>> fa1724d8
            }

            Some(("single-prove", sub_matches)) => {
                let public_inputs: Vec<u64> = Self::parse_single_public_arg(&sub_matches);
                let private_inputs: Vec<u64> = Self::parse_single_private_arg(&sub_matches);
                let context_in: Vec<u64> = Self::parse_context_in_arg(&sub_matches);
                let context_out_path: Option<PathBuf> =
                    Self::parse_context_out_path_arg(&sub_matches);

                let context_out = Arc::new(Mutex::new(vec![]));

                assert!(public_inputs.len() <= Self::MAX_PUBLIC_INPUT_SIZE);
                match host_mode.as_str() {
                    "default" => {
                        exec_create_proof::<ExecutionArg, DefaultHostEnvBuilder>(
                            Self::NAME,
                            zkwasm_k,
                            wasm_binary,
                            phantom_functions,
                            &output_dir,
                            &param_dir,
                            ExecutionArg {
                                public_inputs,
                                private_inputs,
                                context_inputs: context_in,
                                context_outputs: context_out.clone(),
                            },
<<<<<<< HEAD
=======
                            ()
>>>>>>> fa1724d8
                        )?;
                    }
                    _ => {
                        exec_create_proof::<StandardArg, StandardEnvBuilder>(
                            Self::NAME,
                            zkwasm_k,
                            wasm_binary,
                            phantom_functions,
                            &output_dir,
                            &param_dir,
                            StandardArg {
                                public_inputs,
                                private_inputs,
                                context_inputs: context_in,
                                context_outputs: context_out.clone(),
                                tree_db: None,
                            },
<<<<<<< HEAD
=======
                            HostEnvConfig::default()
>>>>>>> fa1724d8
                        )?;
                    }
                };

                write_context_output(&context_out.lock().unwrap(), context_out_path)?;

                Ok(())
            }
            Some(("single-verify", _)) => exec_verify_proof(Self::NAME, &output_dir, &param_dir),
            Some((_, _)) => todo!(),
            None => todo!(),
        }
    }
}<|MERGE_RESOLUTION|>--- conflicted
+++ resolved
@@ -114,10 +114,7 @@
                     Self::NAME,
                     wasm_binary,
                     phantom_functions,
-<<<<<<< HEAD
-=======
                     (),
->>>>>>> fa1724d8
                     &output_dir,
                     &param_dir,
                 ),
@@ -127,10 +124,7 @@
                     Self::NAME,
                     wasm_binary,
                     phantom_functions,
-<<<<<<< HEAD
-=======
                     HostEnvConfig::default(),
->>>>>>> fa1724d8
                     &output_dir,
                     &param_dir,
                 ),
@@ -140,20 +134,14 @@
                 "default" => exec_image_checksum::<ExecutionArg, DefaultHostEnvBuilder>(
                     zkwasm_k,
                     wasm_binary,
-<<<<<<< HEAD
-=======
                     (),
->>>>>>> fa1724d8
                     phantom_functions,
                     &output_dir,
                 ),
                 &_ => exec_image_checksum::<StandardArg, StandardEnvBuilder>(
                     zkwasm_k,
                     wasm_binary,
-<<<<<<< HEAD
-=======
                     HostEnvConfig::default(),
->>>>>>> fa1724d8
                     phantom_functions,
                     &output_dir,
                 ),
@@ -199,66 +187,10 @@
                             HostEnvConfig::default()
                             )?;
                     }
-<<<<<<< HEAD
-                    match host_mode.as_str() {
-                        "default" => exec_dry_run_service::<ExecutionArg, DefaultHostEnvBuilder>(
-                            zkwasm_k,
-                            wasm_binary,
-                            phantom_functions,
-                            &listen,
-                        ),
-                        _ => exec_dry_run_service::<StandardArg, StandardEnvBuilder>(
-                            zkwasm_k,
-                            wasm_binary,
-                            phantom_functions,
-                            &listen,
-                        ),
-                    }
-                } else {
-                    assert!(public_inputs.len() <= Self::MAX_PUBLIC_INPUT_SIZE);
-
-                    let context_output = Arc::new(Mutex::new(vec![]));
-
-                    match host_mode.as_str() {
-                        "default" => {
-                            exec_dry_run::<ExecutionArg, DefaultHostEnvBuilder>(
-                                zkwasm_k,
-                                wasm_binary,
-                                phantom_functions,
-                                ExecutionArg {
-                                    public_inputs,
-                                    private_inputs,
-                                    context_inputs: context_in,
-                                    context_outputs: Arc::new(Mutex::new(vec![])),
-                                },
-                            )?;
-                        }
-                        _ => {
-                            exec_dry_run::<StandardArg, StandardEnvBuilder>(
-                                zkwasm_k,
-                                wasm_binary,
-                                phantom_functions,
-                                StandardArg {
-                                    public_inputs,
-                                    private_inputs,
-                                    context_inputs: context_in,
-                                    context_outputs: Arc::new(Mutex::new(vec![])),
-                                    tree_db: None,
-                                },
-                            )?;
-                        }
-                    };
-
-                    write_context_output(&context_output.lock().unwrap(), context_out_path)?;
-
-                    Ok(())
-                }
-=======
                 };
 
                 write_context_output(&context_output.lock().unwrap(), context_out_path)?;
                 Ok(())
->>>>>>> fa1724d8
             }
 
             Some(("single-prove", sub_matches)) => {
@@ -286,10 +218,7 @@
                                 context_inputs: context_in,
                                 context_outputs: context_out.clone(),
                             },
-<<<<<<< HEAD
-=======
                             ()
->>>>>>> fa1724d8
                         )?;
                     }
                     _ => {
@@ -307,10 +236,7 @@
                                 context_outputs: context_out.clone(),
                                 tree_db: None,
                             },
-<<<<<<< HEAD
-=======
                             HostEnvConfig::default()
->>>>>>> fa1724d8
                         )?;
                     }
                 };
