use std::fs::File;
use std::io::Cursor;
use std::io::Read;
use std::io::Write;
use std::path::Path;
use std::path::PathBuf;

use anyhow::Result;
use circuits_batcher::args::HashType;
use circuits_batcher::args::OpenSchema;
use circuits_batcher::proof::ProofGenerationInfo;
use circuits_batcher::proof::ProofInfo;
use circuits_batcher::proof::ProofPieceInfo;
use circuits_batcher::proof::Prover;
use console::style;
use delphinus_zkwasm::circuits::ZkWasmCircuit;
use delphinus_zkwasm::loader::slice::Slices;
use delphinus_zkwasm::loader::Module;
use delphinus_zkwasm::loader::ZkWasmLoader;
use delphinus_zkwasm::runtime::host::default_env::ExecutionArg;
use delphinus_zkwasm::runtime::host::HostEnvBuilder;
use delphinus_zkwasm::runtime::monitor::statistic_monitor::StatisticMonitor;
use delphinus_zkwasm::runtime::monitor::table_monitor::TableMonitor;
use halo2_proofs::pairing::bn256::Bn256;
use halo2_proofs::pairing::bn256::G1Affine;
use halo2_proofs::plonk::CircuitData;
use halo2_proofs::poly::commitment::Params;
use indicatif::ProgressBar;
use serde::Deserialize;
use serde::Serialize;
use specs::TraceBackend;

use crate::args::HostMode;
use crate::names::name_of_circuit_data;
use crate::names::name_of_frame_table_slice;
use crate::names::name_of_instance;
use crate::names::name_of_loadinfo;
use crate::names::name_of_params;
use crate::names::name_of_transcript;
use crate::names::name_of_witness;

#[derive(Serialize, Deserialize)]
pub(crate) struct CircuitDataMd5 {
    pub(crate) circuit_data_md5: String,
    pub(crate) verifying_key_md5: String,
}

#[cfg(not(feature = "continuation"))]
#[derive(Serialize, Deserialize)]
pub(crate) struct CircuitDataConfig {
    pub(crate) finalized_circuit: CircuitDataMd5,
}

#[cfg(feature = "continuation")]
#[derive(Serialize, Deserialize)]
pub(crate) struct CircuitDataConfig {
    pub(crate) on_going_circuit: CircuitDataMd5,
    pub(crate) finalized_circuit: CircuitDataMd5,
}

#[derive(Serialize, Deserialize)]
pub(crate) struct Config {
    pub(crate) name: String,

    pub(crate) is_uniform_circuit: bool,
    pub(crate) k: u32,
    pub(crate) params: PathBuf,
    pub(crate) params_md5: String,
    pub(crate) wasm_image_md5: Option<String>,
    pub(crate) circuit_datas: CircuitDataConfig,

    pub(crate) checksum: (String, String),
    pub(crate) phantom_functions: Vec<String>,
    pub(crate) host_mode: HostMode,
}

impl Config {
    fn image_consistent_check(&self, wasm_image: &[u8]) -> anyhow::Result<()> {
        if let Some(expected_wasm_image_md5) = &self.wasm_image_md5 {
            let wasm_image_md5 = format!("{:x}", md5::compute(wasm_image));

            if expected_wasm_image_md5 != &wasm_image_md5 {
                anyhow::bail!(
                    "Wasm image is inconsistent with the one used to build the circuit. \
                        Maybe you have changed the Wasm image after setup the circuit?",
                );
            }
        }

        Ok(())
    }

    fn params_consistent_check(&self, params: &[u8]) -> anyhow::Result<()> {
        let params_md5 = format!("{:x}", md5::compute(params));

        if params_md5 != self.params_md5 {
            anyhow::bail!(
                "Params is inconsistent with the one used to build the circuit. \
                    Maybe you have changed the params after setup the circuit?",
            );
        }

        Ok(())
    }

    fn veryfying_key_consistent_check(
        &self,
        verifying_key: &[u8],
        expected_md5: &str,
    ) -> anyhow::Result<()> {
        let verifying_key_md5 = format!("{:x}", md5::compute(verifying_key));

        if verifying_key_md5 != expected_md5 {
            anyhow::bail!(
                "Verifying key is inconsistent with the one used to build the circuit. \
                    Maybe you have changed the circuit data after setup the circuit?",
            );
        }

        Ok(())
    }
}

impl Config {
    pub(crate) fn write(&self, fd: &mut File) -> anyhow::Result<()> {
        fd.write_all(&bincode::serialize(self)?)?;

        Ok(())
    }

    pub(crate) fn read(fd: &mut File) -> anyhow::Result<Self> {
        let mut buf = Vec::new();
        fd.read_to_end(&mut buf)?;
        let config = bincode::deserialize(&buf)?;

        Ok(config)
    }
}

impl Config {
    fn read_wasm_image(&self, wasm_image: &Path) -> anyhow::Result<Module> {
        let mut buf = Vec::new();
        File::open(wasm_image)?.read_to_end(&mut buf)?;

        self.image_consistent_check(&buf)?;

        ZkWasmLoader::parse_module(&buf)
    }

    fn read_params(&self, params_dir: &Path) -> anyhow::Result<Params<G1Affine>> {
        let path = params_dir.join(name_of_params(self.k));

        let mut buf = Vec::new();
        File::open(path)?.read_to_end(&mut buf)?;

        self.params_consistent_check(&buf)?;

        let params = Params::<G1Affine>::read(&mut Cursor::new(&mut buf))?;

        Ok(params)
    }

    fn read_circuit_data(
        &self,
        path: &PathBuf,
        expected_md5: &str,
    ) -> anyhow::Result<CircuitData<G1Affine>> {
        let mut buf = Vec::new();
        File::open(path)?.read_to_end(&mut buf)?;

        let circuit_data_md5 = format!("{:x}", md5::compute(&buf));

        if circuit_data_md5 != expected_md5 {
            anyhow::bail!(
                "Circuit data is inconsistent with the one used to build the circuit. \
                    Maybe you have changed the circuit data after setup the circuit?",
            );
        }

        let circuit_data = CircuitData::<G1Affine>::read(&mut File::open(path)?)?;

        Ok(circuit_data)
    }

    pub(crate) fn dry_run(
        self,
        env_builder: &dyn HostEnvBuilder,
        wasm_image: &Path,
        output_dir: &Path,
        arg: ExecutionArg,
        context_output_filename: Option<String>,
        instruction_limit: Option<usize>,
    ) -> Result<()> {
        let module = self.read_wasm_image(wasm_image)?;

        let env = env_builder.create_env(arg);

        let mut monitor = StatisticMonitor::new(&self.phantom_functions, &env, instruction_limit);

        let result = {
            let loader = ZkWasmLoader::new(self.k, env)?;

            let runner = loader.compile(&module, &mut monitor)?;

            println!("{} Executing...", style("[1/2]").bold().dim(),);
            let result = loader.run(runner, &mut monitor)?;

            println!("total guest instructions used {:?}", result.guest_statics);
            println!("total host api used {:?}", result.host_statics);

            result
        };

        {
            if let Some(context_output_filename) = context_output_filename {
                let context_output_path = output_dir.join(context_output_filename);

                println!(
                    "{} Write context output to file {:?}...",
                    style("[2/2]").bold().dim(),
                    context_output_path
                );

                result
                    .context_outputs
                    .write(&mut File::create(&context_output_path)?)?;
            } else {
                println!(
                    "{} Context output is not specified. Skip writing context output...",
                    style("[2/2]").bold().dim()
                );
            }
        }

        Ok(())
    }

    pub(crate) fn prove(
        self,
        env_builder: &dyn HostEnvBuilder,
        wasm_image: &Path,
        params_dir: &Path,
        output_dir: &Path,
        arg: ExecutionArg,
        context_output_filename: Option<String>,
        mock_test: bool,
        table_backend: TraceBackend,
        skip: usize,
        padding: Option<usize>,
    ) -> anyhow::Result<()> {
        let mut cached_proving_key = None;

        println!("{} Load image...", style("[1/8]").bold().dim(),);
        let module = self.read_wasm_image(wasm_image)?;

        println!("{} Load params...", style("[2/8]").bold().dim(),);
        let params = self.read_params(params_dir)?;

        let env = env_builder.create_env(arg);

        let mut monitor = TableMonitor::new(
            self.k,
<<<<<<< HEAD
            env_builder.create_flush_strategy(self.k),
=======
            env_builder.create_flush_strategy(),
>>>>>>> c41679f6
            &self.phantom_functions,
            table_backend,
            &env,
        );

        let (result, tables) = {
            println!("{} Executing...", style("[3/8]").bold().dim(),);

            let loader = ZkWasmLoader::new(self.k, env)?;
            let runner = loader.compile(&module, &mut monitor)?;
            let result = loader.run(runner, &mut monitor)?;

            println!("total guest instructions used {:?}", result.guest_statics);
            println!("total host api used {:?}", result.host_statics);

            (result, monitor.into_tables())
        };

        {
            if let Some(context_output_filename) = context_output_filename {
                let context_output_path = output_dir.join(context_output_filename);

                println!(
                    "{} Write context output to file {:?}...",
                    style("[4/8]").bold().dim(),
                    context_output_path
                );

                result
                    .context_outputs
                    .write(&mut File::create(&context_output_path)?)?;
            } else {
                println!(
                    "{} Context output is not specified. Skip writing context output...",
                    style("[4/8]").bold().dim()
                );
            }
        }

        {
            let dir = output_dir.join("traces");

            println!(
                "{} Writing traces to {:?}...",
                style("[5/8]").bold().dim(),
                dir
            );
            tables.write(&dir, |slice| name_of_frame_table_slice(&self.name, slice));
        }

        println!("{} Build circuit(s)...", style("[6/8]").bold().dim(),);
        let instances = result
            .public_inputs_and_outputs
            .iter()
            .map(|v| (*v).into())
            .collect::<Vec<_>>();

        println!("{} Creating proof(s)...", style("[7/8]").bold().dim(),);

        let mut proof_load_info =
            ProofGenerationInfo::new(&self.name, self.k as usize, HashType::Poseidon);

        let progress_bar = ProgressBar::new(if let Some(padding) = padding {
            usize::max(tables.execution_tables.etable.len(), padding) as u64
        } else {
            tables.execution_tables.etable.len() as u64
        });

        if skip != 0 {
            progress_bar.inc(skip as u64);
            println!("skip first {} slice(s)", skip);
        }

        let mut slices = Slices::new(self.k, tables, padding)?
            .enumerate()
            .skip(skip)
            .peekable();
        while let Some((index, circuit)) = slices.next() {
            let circuit = circuit?;

            let _is_finalized_circuit = slices.peek().is_none();

            if mock_test {
                println!("mock test for slice {}...", index);
                circuit.mock_test(instances.clone())?;
            }

            let mut cached_proving_key_or_read =
                |file_name: &str, is_last_circuit, expected_md5| -> anyhow::Result<()> {
                    if let Some((name, _)) = cached_proving_key.as_ref() {
                        if name == file_name {
                            return Ok(());
                        }
                    }

                    let pk = self
                        .read_circuit_data(
                            &params_dir.join(name_of_circuit_data(&self.name, is_last_circuit)),
                            expected_md5,
                        )?
                        .into_proving_key(&params);

                    cached_proving_key = Some((file_name.to_string(), pk));

                    Ok(())
                };

            #[cfg(feature = "continuation")]
            if _is_finalized_circuit {
                cached_proving_key_or_read(
                    &self.circuit_datas.finalized_circuit.circuit_data_md5,
                    true,
                    &self.circuit_datas.finalized_circuit.circuit_data_md5,
                )?
            } else {
                cached_proving_key_or_read(
                    &self.circuit_datas.on_going_circuit.circuit_data_md5,
                    false,
                    &self.circuit_datas.on_going_circuit.circuit_data_md5,
                )?
            };

            #[cfg(not(feature = "continuation"))]
            cached_proving_key_or_read(
                &self.circuit_datas.finalized_circuit.circuit_data_md5,
                true,
                &self.circuit_datas.finalized_circuit.circuit_data_md5,
            )?;

            let circuit_data_name = name_of_circuit_data(&self.name, _is_finalized_circuit);

            let proof_piece_info = ProofPieceInfo {
                circuit: circuit_data_name,
                instance_size: instances.len() as u32,
                witness: name_of_witness(&self.name, index),
                instance: name_of_instance(&self.name, index),
                transcript: name_of_transcript(&self.name, index),
            };

            let proof = match circuit {
                ZkWasmCircuit::Ongoing(circuit) => proof_piece_info.create_proof::<Bn256, _>(
                    &circuit,
                    &vec![instances.clone()],
                    &params,
                    &cached_proving_key.as_ref().unwrap().1,
                    proof_load_info.hashtype,
                    OpenSchema::Shplonk,
                ),
                ZkWasmCircuit::LastSliceCircuit(circuit) => proof_piece_info
                    .create_proof::<Bn256, _>(
                        &circuit,
                        &vec![instances.clone()],
                        &params,
                        &cached_proving_key.as_ref().unwrap().1,
                        proof_load_info.hashtype,
                        OpenSchema::Shplonk,
                    ),
            };

            proof_piece_info.save_proof_data(&vec![instances.clone()], &proof, output_dir);

            proof_load_info.append_single_proof(proof_piece_info);

            progress_bar.inc(1);
        }
        progress_bar.finish_and_clear();

        {
            let proof_load_info_path = output_dir.join(name_of_loadinfo(&self.name));
            println!(
                "{} Saving proof load info to {:?}...",
                style("[8/8]").bold().dim(),
                proof_load_info_path
            );
            proof_load_info.save(proof_load_info_path.parent().unwrap());
        }

        Ok(())
    }

    pub(crate) fn verify(self, params_dir: &Path, output_dir: &PathBuf) -> anyhow::Result<()> {
        let mut proofs = {
            println!(
                "{} Reading proofs from {:?}",
                style("[1/2]").bold().dim(),
                output_dir
            );

            let proof_load_info =
                ProofGenerationInfo::load(&output_dir.join(&name_of_loadinfo(&self.name)));

            let proofs: Vec<ProofInfo<Bn256>> =
                ProofInfo::load_proof(output_dir, params_dir, &proof_load_info);

            proofs
        }
        .into_iter()
        .peekable();

        println!(
            "{} Found {} proofs, verifying..",
            style("[2/2]").bold().dim(),
            proofs.len()
        );

        let progress_bar = ProgressBar::new(proofs.len() as u64);
        while let Some(proof) = proofs.next() {
            let params_verifier = {
                let public_inputs_size = proof
                    .instances
                    .iter()
                    .fold(0, |acc, x| usize::max(acc, x.len()));

                let params = self.read_params(params_dir)?;
                params.verifier(public_inputs_size)?
            };

            {
                let mut buf = Vec::new();
                proof.vkey.write(&mut Cursor::new(&mut buf))?;

                #[cfg(feature = "continuation")]
                if proofs.peek().is_none() {
                    self.veryfying_key_consistent_check(
                        &buf,
                        &self.circuit_datas.finalized_circuit.verifying_key_md5,
                    )?;
                } else {
                    self.veryfying_key_consistent_check(
                        &buf,
                        &self.circuit_datas.on_going_circuit.verifying_key_md5,
                    )?;
                }

                #[cfg(not(feature = "continuation"))]
                self.veryfying_key_consistent_check(
                    &buf,
                    &self.circuit_datas.finalized_circuit.verifying_key_md5,
                )?;
            };

            proof
                .verify_proof(&params_verifier, OpenSchema::Shplonk)
                .unwrap();

            // TODO: handle checksum sanity check
            // #[cfg(feature = "uniform-circuit")]
            // {
            //     use delphinus_zkwasm::circuits::image_table::IMAGE_COL_NAME;
            //     use halo2_proofs::plonk::get_advice_commitments_from_transcript;
            //     use halo2aggregator_s::transcript::poseidon::PoseidonRead;

            //     let _img_col_idx = proof
            //         .vkey
            //         .cs
            //         .named_advices
            //         .iter()
            //         .find(|(k, _)| k == IMAGE_COL_NAME)
            //         .unwrap()
            //         .1;
            //     let _img_col_commitment: Vec<G1Affine> =
            //         get_advice_commitments_from_transcript::<Bn256, _, _>(
            //             &proof.vkey,
            //             &mut PoseidonRead::init(&proof.transcripts[..]),
            //         )
            //         .unwrap();

            //     assert!(
            //         vec![_img_col_commitment[_img_col_idx as usize]][0]
            //             .x
            //             .to_string()
            //             == self.checksum.0
            //     );
            //     assert!(
            //         vec![_img_col_commitment[_img_col_idx as usize]][0]
            //             .y
            //             .to_string()
            //             == self.checksum.1
            //     );
            // }

            progress_bar.inc(1);
        }
        progress_bar.finish_and_clear();

        println!("{}", style("Verification succeeded!").green().bold().dim(),);

        Ok(())
    }
}<|MERGE_RESOLUTION|>--- conflicted
+++ resolved
@@ -260,11 +260,7 @@
 
         let mut monitor = TableMonitor::new(
             self.k,
-<<<<<<< HEAD
-            env_builder.create_flush_strategy(self.k),
-=======
             env_builder.create_flush_strategy(),
->>>>>>> c41679f6
             &self.phantom_functions,
             table_backend,
             &env,
