--- conflicted
+++ resolved
@@ -79,12 +79,6 @@
 
     const AGGREGATE_K: u32 = 22;
 
-<<<<<<< HEAD
-    #[cfg(not(feature = "checksum"))]
-    const AGGREGATE_K: u32 = 22;
-
-=======
->>>>>>> 47208090
     const MAX_PUBLIC_INPUT_SIZE: usize = 64;
 
     const N_PROOFS: usize = 1;
