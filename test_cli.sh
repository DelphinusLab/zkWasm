--- conflicted
+++ resolved
@@ -5,12 +5,8 @@
 set -e
 set -x
 
-<<<<<<< HEAD
 CUDA="--features perf"
-=======
-CUDA="--features cuda"
 SCHEME="--scheme shplonk"
->>>>>>> f5acf8c5
 
 test_default_cli() {
     cargo build --release $CUDA
